--- conflicted
+++ resolved
@@ -16,15 +16,10 @@
   - export PATH=$HOME/.local/bin:$PATH
   - pip install codecov coverage --user `whoami` --download-cache $HOME/.pip-cache
 install:
-<<<<<<< HEAD
-  - "wget http://d3kbcqa49mib13.cloudfront.net/spark-2.0.0-preview-bin-hadoop2.4.tgz"
-  - "tar -xvf spark-2.0.0-preview-bin-hadoop2.4.tgz"
-=======
   # Download spark 2.0.0
   - "[ -f spark] || mkdir spark && cd spark && axel http://d3kbcqa49mib13.cloudfront.net/spark-2.0.0-bin-hadoop2.7.tgz && cd .."
   - "tar -xf ./spark/spark-2.0.0-bin-hadoop2.7.tgz"
   - "export SPARK_HOME=`pwd`/spark-2.0.0-bin-hadoop2.7"
->>>>>>> e2a49654
   # Install Python deps.
   # The conda installation steps here are based on http://conda.pydata.org/docs/travis.html
   - wget https://repo.continuum.io/miniconda/Miniconda-latest-Linux-x86_64.sh -O miniconda.sh

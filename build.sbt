organization := "com.holdenkarau"

name := "spark-testing-base"

publishMavenStyle := true

version := "0.0.8-SNAPSHOT"

scalaVersion := "2.10.4"

crossScalaVersions := Seq("2.10.4", "2.11.6")

javacOptions ++= Seq("-source", "1.7", "-target", "1.7")

spName := "holdenk/spark-testing-base"

<<<<<<< HEAD
sparkVersion := "1.4.1"
=======
sparkVersion := "1.4.0"
>>>>>>> c528ee22

sparkComponents ++= Seq("core", "streaming", "sql", "hive")

parallelExecution in Test := false

// additional libraries
libraryDependencies ++= Seq(
  "org.scalatest" %% "scalatest" % "2.2.1",
  "io.github.nicolasstucki" % "multisets_2.10" % "0.1",
  "org.scalacheck" %% "scalacheck" % "1.12.4",
  "junit" % "junit" % "4.12")

scalacOptions ++= Seq("-deprecation", "-unchecked")

pomIncludeRepository := { x => false }

resolvers ++= Seq(
  "JBoss Repository" at "http://repository.jboss.org/nexus/content/repositories/releases/",
  "Spray Repository" at "http://repo.spray.cc/",
  "Cloudera Repository" at "https://repository.cloudera.com/artifactory/cloudera-repos/",
  "Akka Repository" at "http://repo.akka.io/releases/",
  "Twitter4J Repository" at "http://twitter4j.org/maven2/",
  "Apache HBase" at "https://repository.apache.org/content/repositories/releases",
  "Twitter Maven Repo" at "http://maven.twttr.com/",
  "scala-tools" at "https://oss.sonatype.org/content/groups/scala-tools",
  "Typesafe repository" at "http://repo.typesafe.com/typesafe/releases/",
  "Second Typesafe repo" at "http://repo.typesafe.com/typesafe/maven-releases/",
  "Mesosphere Public Repository" at "http://downloads.mesosphere.io/maven",
  Resolver.sonatypeRepo("public")
)

// publish settings
publishTo := {
  val nexus = "https://oss.sonatype.org/"
  if (isSnapshot.value)
    Some("snapshots" at nexus + "content/repositories/snapshots")
  else
    Some("releases"  at nexus + "service/local/staging/deploy/maven2")
}

licenses := Seq("Apache License 2.0" -> url("http://www.apache.org/licenses/LICENSE-2.0.html"))

homepage := Some(url("https://github.com/holdenk/spark-testing-base"))

pomExtra := (
  <scm>
    <url>git@github.com:holdenk/spark-testing-base.git</url>
    <connection>scm:git@github.com:holdenk/spark-testing-base.git</connection>
  </scm>
  <developers>
    <developer>
      <id>holdenk</id>
      <name>Holden Karau</name>
      <url>http://www.holdenkarau.com</url>
      <email>holden@pigscanfly.ca</email>
    </developer>
  </developers>
)

credentials += Credentials(Path.userHome / ".ivy2" / ".sbtcredentials")<|MERGE_RESOLUTION|>--- conflicted
+++ resolved
@@ -14,11 +14,7 @@
 
 spName := "holdenk/spark-testing-base"
 
-<<<<<<< HEAD
 sparkVersion := "1.4.1"
-=======
-sparkVersion := "1.4.0"
->>>>>>> c528ee22
 
 sparkComponents ++= Seq("core", "streaming", "sql", "hive")
 
